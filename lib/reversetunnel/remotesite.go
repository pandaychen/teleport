/*
Copyright 2015 Gravitational, Inc.

Licensed under the Apache License, Version 2.0 (the "License");
you may not use this file except in compliance with the License.
You may obtain a copy of the License at

    http://www.apache.org/licenses/LICENSE-2.0

Unless required by applicable law or agreed to in writing, software
distributed under the License is distributed on an "AS IS" BASIS,
WITHOUT WARRANTIES OR CONDITIONS OF ANY KIND, either express or implied.
See the License for the specific language governing permissions and
limitations under the License.
*/

package reversetunnel

import (
	"context"
	"fmt"
	"io/ioutil"
	"net"
	"net/http"
	"strings"
	"sync"
	"time"

	"golang.org/x/crypto/ssh"

	"github.com/gravitational/teleport"
	"github.com/gravitational/teleport/lib/auth"
	"github.com/gravitational/teleport/lib/defaults"
	"github.com/gravitational/teleport/lib/services"
	"github.com/gravitational/teleport/lib/srv/forward"
	//"github.com/gravitational/teleport/lib/utils"
	"github.com/gravitational/trace"

	oxyforward "github.com/gravitational/oxy/forward"
	"github.com/gravitational/roundtrip"
	"github.com/jonboulle/clockwork"
	log "github.com/sirupsen/logrus"
)

// remoteSite is a remote site that established the inbound connecton to
// the local reverse tunnel server, and now it can provide access to the
// cluster behind it.
type remoteSite struct {
	sync.RWMutex

	*log.Entry
	domainName  string
	connections []*remoteConn
	lastUsed    int
	srv         *server
	transport   *http.Transport
	connInfo    services.TunnelConnection
	// lastConnInfo is the last conn
	lastConnInfo services.TunnelConnection
	ctx          context.Context
	cancel       context.CancelFunc
	clock        clockwork.Clock

	// certificateCache caches host certificates for the forwarding server.
	certificateCache *certificateCache

	// localClient provides access to the Auth Server API of the cluster
	// within which reversetunnel.Server is running.
	localClient auth.ClientI
	// remoteClient provides access to the Auth Server API of the remote cluster that
	// this site belongs to.
	remoteClient auth.ClientI
	// localAccessPoint provides access to a cached subset of the Auth Server API of
	// the local cluster.
	localAccessPoint auth.AccessPoint
	// remoteAccessPoint provides access to a cached subset of the Auth Server API of
	// the remote cluster this site belongs to.
	remoteAccessPoint auth.AccessPoint

	// remoteCA is the last remote certificate authority recorded by the client.
	// It is used to detect CA rotation status changes. If the rotation
	// state has been changed, the tunnel will reconnect to re-create the client
	// with new settings.
	remoteCA services.CertAuthority
}

func (s *remoteSite) getRemoteClient() (auth.ClientI, bool, error) {
	// check if all cert authorities are initiated and if everything is OK
	ca, err := s.srv.localAccessPoint.GetCertAuthority(services.CertAuthID{Type: services.HostCA, DomainName: s.domainName}, false)
	if err != nil {
		return nil, false, trace.Wrap(err)
	}
	keys := ca.GetTLSKeyPairs()
	// the fact that cluster has keys to remote CA means that the key exchange has completed
	if len(keys) != 0 {
		s.Debugf("Using TLS client to remote cluster.")
		pool, err := services.CertPool(ca)
		if err != nil {
			return nil, false, trace.Wrap(err)
		}
		tlsConfig := s.srv.ClientTLS.Clone()
		tlsConfig.RootCAs = pool
		// encode the name of this cluster to identify this cluster,
		// connecting to the remote one (it is used to find the right certificate
		// authority to verify)
		tlsConfig.ServerName = auth.EncodeClusterName(s.srv.ClusterName)
		clt, err := auth.NewTLSClientWithDialer(s.authServerContextDialer, tlsConfig)
		if err != nil {
			return nil, false, trace.Wrap(err)
		}
		return clt, false, nil
	}
	// create legacy client that will continue to perform certificate
	// exchange attempts
	s.Debugf("Created legacy SSH client to remote cluster.")
	clt, err := auth.NewClient("http://stub:0", s.dialAccessPoint)
	if err != nil {
		return nil, false, trace.Wrap(err)
	}
	return clt, true, nil
}

func (s *remoteSite) authServerContextDialer(ctx context.Context, network, address string) (net.Conn, error) {
	return s.DialAuthServer()
}

// GetTunnelsCount always returns 0 for local cluster
func (s *remoteSite) GetTunnelsCount() int {
	return s.connectionCount()
}

func (s *remoteSite) CachingAccessPoint() (auth.AccessPoint, error) {
	return s.remoteAccessPoint, nil
}

func (s *remoteSite) GetClient() (auth.ClientI, error) {
	return s.remoteClient, nil
}

func (s *remoteSite) String() string {
	return fmt.Sprintf("remoteSite(%v)", s.domainName)
}

func (s *remoteSite) connectionCount() int {
	s.RLock()
	defer s.RUnlock()
	return len(s.connections)
}

func (s *remoteSite) hasValidConnections() bool {
	s.RLock()
	defer s.RUnlock()

	for _, conn := range s.connections {
		if !conn.isInvalid() {
			return true
		}
	}
	return false
}

// Clos closes remote cluster connections
func (s *remoteSite) Close() error {
	s.Lock()
	defer s.Unlock()

	s.cancel()
	for i := range s.connections {
		s.connections[i].Close()
	}
	s.connections = []*remoteConn{}
	return nil
}

// nextConn returns next connection that is ready
// and has not been marked as invalid
// it will close connections marked as invalid
func (s *remoteSite) nextConn() (*remoteConn, error) {
	s.Lock()
	defer s.Unlock()

	s.removeInvalidConns()

	for i := 0; i < len(s.connections); i++ {
		s.lastUsed = (s.lastUsed + 1) % len(s.connections)
		remoteConn := s.connections[s.lastUsed]
		// connection could have been initated, but agent
		// on the other side is not ready yet.
		// Proxy assumes that connection is ready to serve when
		// it has received a first heartbeat, otherwise
		// it could attempt to use it before the agent
		// had a chance to start handling connection requests,
		// what could lead to proxy marking the connection
		// as invalid without a good reason.
		if remoteConn.isReady() {
			return remoteConn, nil
		}
	}

	return nil, trace.NotFound("%v is offline: no active tunnels to %v found", s.GetName(), s.srv.ClusterName)
}

// removeInvalidConns removes connections marked as invalid,
// it should be called only under write lock
func (s *remoteSite) removeInvalidConns() {
	// for first pass, do nothing if no connections are marked
	count := 0
	for _, conn := range s.connections {
		if conn.isInvalid() {
			count++
		}
	}
	if count == 0 {
		return
	}
	s.lastUsed = 0
	conns := make([]*remoteConn, 0, len(s.connections)-count)
	for i := range s.connections {
		if !s.connections[i].isInvalid() {
			conns = append(conns, s.connections[i])
		} else {
			go s.connections[i].Close()
		}
	}
	s.connections = conns
}

// addConn helper adds a new active remote cluster connection to the list
// of such connections
func (s *remoteSite) addConn(conn net.Conn, sconn ssh.Conn) (*remoteConn, error) {
	s.Lock()
	defer s.Unlock()

	//rc := &remoteConn{
	//	sshConn: sshConn,
	//	conn:    conn,
	//	log:     s.Entry,
	//}

	rconn := newRemoteConn(conn, sconn, s.localAccessPoint, s.domainName, s.connInfo.GetProxyName())
	s.connections = append(s.connections, rconn)
	s.lastUsed = 0

	return rconn, nil
}

func (s *remoteSite) GetStatus() string {
	connInfo, err := s.getLastConnInfo()
	if err != nil {
		return teleport.RemoteClusterStatusOffline
	}
	return services.TunnelConnectionStatus(s.clock, connInfo)
}

func (s *remoteSite) copyConnInfo() services.TunnelConnection {
	s.RLock()
	defer s.RUnlock()
	return s.connInfo.Clone()
}

func (s *remoteSite) setLastConnInfo(connInfo services.TunnelConnection) {
	s.Lock()
	defer s.Unlock()
	s.lastConnInfo = connInfo.Clone()
}

func (s *remoteSite) getLastConnInfo() (services.TunnelConnection, error) {
	s.RLock()
	defer s.RUnlock()
	if s.lastConnInfo == nil {
		return nil, trace.NotFound("no last connection found")
	}
	return s.lastConnInfo.Clone(), nil
}

func (s *remoteSite) registerHeartbeat(t time.Time) {
	connInfo := s.copyConnInfo()
	connInfo.SetLastHeartbeat(t)
	connInfo.SetExpiry(s.clock.Now().Add(defaults.ReverseTunnelOfflineThreshold))
	s.setLastConnInfo(connInfo)
	err := s.localAccessPoint.UpsertTunnelConnection(connInfo)
	if err != nil {
		s.Warningf("Failed to register heartbeat: %v.", err)
	}
}

// deleteConnectionRecord deletes connection record to let know peer proxies
// that this node lost the connection and needs to be discovered
func (s *remoteSite) deleteConnectionRecord() {
	s.localAccessPoint.DeleteTunnelConnection(s.connInfo.GetClusterName(), s.connInfo.GetName())
}

// handleHearbeat receives heartbeat messages from the connected agent
// if the agent has missed several heartbeats in a row, Proxy marks
// the connection as invalid.
func (s *remoteSite) handleHeartbeat(conn *remoteConn, ch ssh.Channel, reqC <-chan *ssh.Request) {
	defer func() {
		s.Infof("Cluster connection closed.")
		conn.Close()
	}()
	for {
		select {
		case <-s.ctx.Done():
			s.Infof("closing")
			return
		case req := <-reqC:
			if req == nil {
				s.Infof("Cluster agent disconnected.")
				conn.markInvalid(trace.ConnectionProblem(nil, "agent disconnected"))
				if !s.hasValidConnections() {
					s.Debugf("Deleting connection record.")
					s.deleteConnectionRecord()
				}
				return
			}
			var timeSent time.Time
			var roundtrip time.Duration
			if req.Payload != nil {
				if err := timeSent.UnmarshalText(req.Payload); err == nil {
					roundtrip = s.srv.Clock.Now().Sub(timeSent)
				}
			}
			if roundtrip != 0 {
				s.WithFields(log.Fields{"latency": roundtrip}).Debugf("ping <- %v", conn.conn.RemoteAddr())
			} else {
				s.Debugf("Ping <- %v.", conn.conn.RemoteAddr())
			}
			tm := time.Now().UTC()
			conn.setLastHeartbeat(tm)
			go s.registerHeartbeat(tm)
		// since we block on select, time.After is re-created everytime we process a request.
		case <-time.After(defaults.ReverseTunnelOfflineThreshold):
			conn.markInvalid(trace.ConnectionProblem(nil, "no heartbeats for %v", defaults.ReverseTunnelOfflineThreshold))
		}
	}
}

func (s *remoteSite) GetName() string {
	return s.domainName
}

func (s *remoteSite) GetLastConnected() time.Time {
	connInfo, err := s.getLastConnInfo()
	if err != nil {
		return time.Time{}
	}
	return connInfo.GetLastHeartbeat()
}

func (s *remoteSite) compareAndSwapCertAuthority(ca services.CertAuthority) error {
	s.Lock()
	defer s.Unlock()

	if s.remoteCA == nil {
		s.remoteCA = ca
		return nil
	}

	rotation := s.remoteCA.GetRotation()
	if rotation.Matches(ca.GetRotation()) {
		s.remoteCA = ca
		return nil
	}
	s.remoteCA = ca
	return trace.CompareFailed("remote certificate authority rotation has been updated")
}

<<<<<<< HEAD
func (s *remoteSite) periodicSendDiscoveryRequests() {
	ticker := time.NewTicker(defaults.ReverseTunnelAgentHeartbeatPeriod)
	defer ticker.Stop()
	if err := s.sendDiscoveryRequest(); err != nil {
		s.Warningf("Failed to send discovery: %v.", err)
	}
	for {
		select {
		case <-s.ctx.Done():
			s.Debugf("closing")
			return
		case <-ticker.C:
			err := s.sendDiscoveryRequest()
			if err != nil {
				s.Warningf("could not send discovery request: %v", trace.DebugReport(err))
			}
		}
	}
}
=======
//func (s *remoteSite) periodicSendDiscoveryRequests() {
//	ticker := time.NewTicker(defaults.ReverseTunnelAgentHeartbeatPeriod)
//	defer ticker.Stop()
//	if err := s.sendDiscoveryRequest(); err != nil {
//		s.Warningf("failed to send discovery: %v", err)
//	}
//	for {
//		select {
//		case <-s.ctx.Done():
//			s.Debugf("closing")
//			return
//		case <-ticker.C:
//			err := s.sendDiscoveryRequest()
//			if err != nil {
//				s.Warningf("could not send discovery request: %v", trace.DebugReport(err))
//			}
//		}
//	}
//}
>>>>>>> dfe19bfe

// updateCertAuthorities updates local and remote cert authorities
func (s *remoteSite) updateCertAuthorities() error {
	// update main cluster cert authorities on the remote side
	// remote side makes sure that only relevant fields
	// are updated
	hostCA, err := s.localClient.GetCertAuthority(services.CertAuthID{
		Type:       services.HostCA,
		DomainName: s.srv.ClusterName,
	}, false)
	if err != nil {
		return trace.Wrap(err)
	}
	err = s.remoteClient.RotateExternalCertAuthority(hostCA)
	if err != nil {
		return trace.Wrap(err)
	}

	userCA, err := s.localClient.GetCertAuthority(services.CertAuthID{
		Type:       services.UserCA,
		DomainName: s.srv.ClusterName,
	}, false)
	if err != nil {
		return trace.Wrap(err)
	}
	err = s.remoteClient.RotateExternalCertAuthority(userCA)
	if err != nil {
		return trace.Wrap(err)
	}

	// update remote cluster's host cert authoritiy on a local cluster
	// local proxy is authorized to perform this operation only for
	// host authorities of remote clusters.
	remoteCA, err := s.remoteClient.GetCertAuthority(services.CertAuthID{
		Type:       services.HostCA,
		DomainName: s.domainName,
	}, false)
	if err != nil {
		return trace.Wrap(err)
	}

	if remoteCA.GetClusterName() != s.domainName {
		return trace.BadParameter(
			"remote cluster sent different cluster name %v instead of expected one %v",
			remoteCA.GetClusterName(), s.domainName)
	}
	err = s.localClient.UpsertCertAuthority(remoteCA)
	if err != nil {
		return trace.Wrap(err)
	}

	return s.compareAndSwapCertAuthority(remoteCA)
}

func (s *remoteSite) periodicUpdateCertAuthorities() {
	s.Debugf("Ticking with period %v", s.srv.PollingPeriod)
	ticker := time.NewTicker(s.srv.PollingPeriod)
	defer ticker.Stop()
	for {
		select {
		case <-s.ctx.Done():
			s.Debugf("Context is closing.")
			return
		case <-ticker.C:
			err := s.updateCertAuthorities()
			if err != nil {
				switch {
				case trace.IsNotFound(err):
					s.Debugf("Remote cluster %v does not support cert authorities rotation yet.", s.domainName)
				case trace.IsCompareFailed(err):
					s.Infof("Remote cluster has updated certificate authorities, going to force reconnect.")
					s.srv.RemoveSite(s.domainName)
					s.Close()
					return
				case trace.IsConnectionProblem(err):
					s.Debugf("Remote cluster %v is offline.", s.domainName)
				default:
					s.Warningf("Could not perform cert authorities updated: %v.", trace.DebugReport(err))
				}
			}
		}
	}
}

<<<<<<< HEAD
func (s *remoteSite) isOnline(conn services.TunnelConnection) bool {
	return services.TunnelConnectionStatus(s.clock, conn) == teleport.RemoteClusterStatusOnline
}

// findDisconnectedProxies finds proxies that do not have inbound reverse tunnel
// connections
func (s *remoteSite) findDisconnectedProxies() ([]services.Server, error) {
	connInfo := s.copyConnInfo()
	conns, err := s.localAccessPoint.GetTunnelConnections(s.domainName, services.SkipValidation())
	if err != nil {
		return nil, trace.Wrap(err)
	}
	connected := make(map[string]bool)
	for _, conn := range conns {
		if s.isOnline(conn) {
			connected[conn.GetProxyName()] = true
		}
	}
	proxies, err := s.localAccessPoint.GetProxies()
	if err != nil {
		return nil, trace.Wrap(err)
	}
	var missing []services.Server
	for i := range proxies {
		proxy := proxies[i]
		// do not add this proxy to the list of disconnected proxies
		if !connected[proxy.GetName()] && proxy.GetName() != connInfo.GetProxyName() {
			missing = append(missing, proxy)
		}
	}
	return missing, nil
}

// sendDiscovery requests sends special "Discovery requests"
// back to the connected agent.
// Discovery request consists of the proxies that are part
// of the cluster, but did not receive the connection from the agent.
// Agent will act on a discovery request attempting
// to establish connection to the proxies that were not discovered.
// See package documentation for more details.
func (s *remoteSite) sendDiscoveryRequest() error {
	disconnectedProxies, err := s.findDisconnectedProxies()
	if err != nil {
		return trace.Wrap(err)
	}
	if len(disconnectedProxies) == 0 {
		return nil
	}
	clusterName, err := s.localAccessPoint.GetClusterName()
	if err != nil {
		return trace.Wrap(err)
	}
	connInfo := s.copyConnInfo()
	s.Debugf("Proxy %q is going to request discovery for: %q.", connInfo.GetProxyName(), Proxies(disconnectedProxies))
	req := discoveryRequest{
		ClusterName: clusterName.GetClusterName(),
		Proxies:     disconnectedProxies,
	}
	payload, err := marshalDiscoveryRequest(req)
	if err != nil {
		return trace.Wrap(err)
	}
	send := func() error {
		remoteConn, err := s.nextConn()
		if err != nil {
			return trace.Wrap(err)
		}
		discoveryC, err := remoteConn.openDiscoveryChannel()
		if err != nil {
			return trace.Wrap(err)
		}
		_, err = discoveryC.SendRequest("discovery", false, payload)
		if err != nil {
			remoteConn.markInvalid(err)
			s.Errorf("disconnecting cluster on %v, err: %v",
				remoteConn.conn.RemoteAddr(),
				err)
			return trace.Wrap(err)
		}
		return nil
	}

	// loop over existing connections (reverse tunnels) and try to send discovery
	// requests to the remote cluster
	for i := 0; i < s.connectionCount(); i++ {
		err := send()
		if err != nil {
			s.Warningf("%v", err)
		}
	}
	return nil
}
=======
//func (s *remoteSite) isOnline(conn services.TunnelConnection) bool {
//	return services.TunnelConnectionStatus(s.clock, conn) == teleport.RemoteClusterStatusOnline
//}

//// findDisconnectedProxies finds proxies that do not have inbound reverse tunnel
//// connections
//func (s *remoteSite) findDisconnectedProxies() ([]services.Server, error) {
//	connInfo := s.copyConnInfo()
//	conns, err := s.localAccessPoint.GetTunnelConnections(s.domainName, services.SkipValidation())
//	if err != nil {
//		return nil, trace.Wrap(err)
//	}
//	connected := make(map[string]bool)
//	for _, conn := range conns {
//		if s.isOnline(conn) {
//			connected[conn.GetProxyName()] = true
//		}
//	}
//	proxies, err := s.localAccessPoint.GetProxies()
//	if err != nil {
//		return nil, trace.Wrap(err)
//	}
//	var missing []services.Server
//	for i := range proxies {
//		proxy := proxies[i]
//		// do not add this proxy to the list of disconnected proxies
//		if !connected[proxy.GetName()] && proxy.GetName() != connInfo.GetProxyName() {
//			missing = append(missing, proxy)
//		}
//	}
//	return missing, nil
//}
//
//// sendDiscovery requests sends special "Discovery requests"
//// back to the connected agent.
//// Discovery request consists of the proxies that are part
//// of the cluster, but did not receive the connection from the agent.
//// Agent will act on a discovery request attempting
//// to establish connection to the proxies that were not discovered.
//// See package documentation for more details.
//func (s *remoteSite) sendDiscoveryRequest() error {
//	disconnectedProxies, err := s.findDisconnectedProxies()
//	if err != nil {
//		return trace.Wrap(err)
//	}
//	if len(disconnectedProxies) == 0 {
//		return nil
//	}
//	clusterName, err := s.localAccessPoint.GetDomainName()
//	if err != nil {
//		return trace.Wrap(err)
//	}
//	connInfo := s.copyConnInfo()
//	s.Debugf("proxy %q is going to request discovery for: %q", connInfo.GetProxyName(), Proxies(disconnectedProxies))
//	req := discoveryRequest{
//		ClusterName: clusterName,
//		Proxies:     disconnectedProxies,
//	}
//	payload, err := marshalDiscoveryRequest(req)
//	if err != nil {
//		return trace.Wrap(err)
//	}
//	send := func() error {
//		remoteConn, err := s.nextConn()
//		if err != nil {
//			return trace.Wrap(err)
//		}
//		discoveryC, err := remoteConn.openDiscoveryChannel()
//		if err != nil {
//			return trace.Wrap(err)
//		}
//		_, err = discoveryC.SendRequest("discovery", false, payload)
//		if err != nil {
//			remoteConn.markInvalid(err)
//			s.Errorf("disconnecting cluster on %v, err: %v",
//				remoteConn.conn.RemoteAddr(),
//				err)
//			return trace.Wrap(err)
//		}
//		return nil
//	}
//
//	// loop over existing connections (reverse tunnels) and try to send discovery
//	// requests to the remote cluster
//	for i := 0; i < s.connectionCount(); i++ {
//		err := send()
//		if err != nil {
//			s.Warningf("%v", err)
//		}
//	}
//	return nil
//}
>>>>>>> dfe19bfe

// dialAccessPoint establishes a connection from the proxy (reverse tunnel server)
// back into the client using previously established tunnel.
func (s *remoteSite) dialAccessPoint(network, addr string) (net.Conn, error) {
	try := func() (net.Conn, error) {
		remoteConn, err := s.nextConn()
		if err != nil {
			return nil, trace.Wrap(err)
		}
		channel, err := remoteConn.OpenChannel(chanAccessPoint, nil)
		if err != nil {
			remoteConn.markInvalid(err)
			s.Errorf("disconnecting cluster on %v, err: %v",
				remoteConn.conn.RemoteAddr(),
				err)
			return nil, trace.Wrap(err)
		}
		s.Debugf("success dialing to cluster")
		return remoteConn.ChannelConn(channel), nil
	}

	for {
		conn, err := try()
		if err != nil {
			if trace.IsNotFound(err) {
				return nil, trace.Wrap(err)
			}
			continue
		}
		return conn, nil
	}
}

func (s *remoteSite) DialAuthServer() (conn net.Conn, err error) {
	return s.connThroughTunnel(chanTransportDialReq, RemoteAuthServer)
}

// Dial is used to connect a requesting client (say, tsh) to an SSH server
// located in a remote connected site, the connection goes through the
// reverse proxy tunnel.
func (s *remoteSite) Dial(params DialParams) (net.Conn, error) {
	err := params.CheckAndSetDefaults()
	if err != nil {
		return nil, trace.Wrap(err)
	}

	clusterConfig, err := s.localAccessPoint.GetClusterConfig()
	if err != nil {
		return nil, trace.Wrap(err)
	}

	// if the proxy is in recording mode use the agent to dial and build a
	// in-memory forwarding server
	if clusterConfig.GetSessionRecording() == services.RecordAtProxy {
		if params.UserAgent == nil {
			return nil, trace.BadParameter("user agent missing")
		}
		return s.dialWithAgent(params)
	}
	return s.DialTCP(params.From, params.To)
}

func (s *remoteSite) DialTCP(from, to net.Addr) (net.Conn, error) {
	s.Debugf("Dialing from %v to %v", from, to)

	conn, err := s.connThroughTunnel(chanTransportDialReq, to.String())
	if err != nil {
		return nil, trace.Wrap(err)
	}

	return conn, nil
}

func (s *remoteSite) dialWithAgent(params DialParams) (net.Conn, error) {
	s.Debugf("Dialing with an agent from %v to %v.", params.From, params.To)

	addr := params.Address
	host, _, err := net.SplitHostPort(params.To.String())
	if err != nil {
		return nil, trace.Wrap(err)
	}

	// Get a host certificate for the forwarding node from the cache.
	hostCertificate, err := s.certificateCache.GetHostCertificate(addr, []string{host})
	if err != nil {
		return nil, trace.Wrap(err)
	}

	targetConn, err := s.connThroughTunnel(chanTransportDialReq, params.To.String())
	if err != nil {
		return nil, trace.Wrap(err)
	}

	// create a forwarding server that serves a single ssh connection on it. we
	// don't need to close this server it will close and release all resources
	// once conn is closed.
	//
	// note, a localClient is passed to the forwarding server, that's to make
	// sure that the session gets recorded in the local cluster instead of the
	// remote cluster.
	serverConfig := forward.ServerConfig{
		AuthClient:      s.localClient,
		UserAgent:       params.UserAgent,
		TargetConn:      targetConn,
		SrcAddr:         params.From,
		DstAddr:         params.To,
		HostCertificate: hostCertificate,
		Ciphers:         s.srv.Config.Ciphers,
		KEXAlgorithms:   s.srv.Config.KEXAlgorithms,
		MACAlgorithms:   s.srv.Config.MACAlgorithms,
		DataDir:         s.srv.Config.DataDir,
	}
	remoteServer, err := forward.New(serverConfig)
	if err != nil {
		return nil, trace.Wrap(err)
	}
	go remoteServer.Serve()

	// return a connection to the forwarding server
	conn, err := remoteServer.Dial()
	if err != nil {
		return nil, trace.Wrap(err)
	}

	return conn, nil
}

func (s *remoteSite) connThroughTunnel(transportType string, data string) (conn net.Conn, err error) {
	var stop bool

	s.Debugf("Requesting %v connection to remote site with payload: %v", transportType, data)

	// loop through existing TCP/IP connections (reverse tunnels) and try
	// to establish an inbound connection-over-ssh-channel to the remote
	// cluster (AKA "remotetunnel agent"):
	for i := 0; i < s.connectionCount() && !stop; i++ {
		conn, stop, err = s.chanTransportConn(transportType, data)
		if err == nil {
			return conn, nil
		}
		s.Warnf("Request for %v connection to remote site failed: %v", transportType, err)
	}
	// didn't connect and no error? this means we didn't have any connected
	// tunnels to try
	if err == nil {
		err = trace.ConnectionProblem(nil, "%v is offline", s.GetName())
	}
	return nil, err
}

func (s *remoteSite) chanTransportConn(transportType string, addr string) (net.Conn, bool, error) {
	var stop bool

	rconn, err := s.nextConn()
	if err != nil {
		return nil, stop, trace.Wrap(err)
	}
	channel, err := rconn.OpenChannel(chanTransport, nil)
	if err != nil {
		rconn.markInvalid(err)
		return nil, stop, trace.Wrap(err)
	}
	// send a special SSH out-of-band request called "teleport-transport"
	// the agent on the other side will create a new TCP/IP connection to
	// 'addr' on its network and will start proxying that connection over
	// this SSH channel:
	var dialed bool
	dialed, err = channel.SendRequest(transportType, true, []byte(addr))
	if err != nil {
		return nil, stop, trace.Wrap(err)
	}
	stop = true
	if !dialed {
		defer channel.Close()
		// pull the error message from the tunnel client (remote cluster)
		// passed to us via stderr:
		errMessage, _ := ioutil.ReadAll(channel.Stderr())
		if errMessage == nil {
			errMessage = []byte("failed connecting to " + addr)
		}
		return nil, stop, trace.Errorf(strings.TrimSpace(string(errMessage)))
	}
	return rconn.ChannelConn(channel), stop, nil
}

func (s *remoteSite) handleAuthProxy(w http.ResponseWriter, r *http.Request) {
	s.Debugf("handleAuthProxy()")

	fwd, err := oxyforward.New(oxyforward.RoundTripper(s.transport), oxyforward.Logger(s.Entry))
	if err != nil {
		roundtrip.ReplyJSON(w, http.StatusInternalServerError, err.Error())
		return
	}
	r.URL.Scheme = "http"
	r.URL.Host = "stub"
	fwd.ServeHTTP(w, r)
}<|MERGE_RESOLUTION|>--- conflicted
+++ resolved
@@ -365,48 +365,6 @@
 	return trace.CompareFailed("remote certificate authority rotation has been updated")
 }
 
-<<<<<<< HEAD
-func (s *remoteSite) periodicSendDiscoveryRequests() {
-	ticker := time.NewTicker(defaults.ReverseTunnelAgentHeartbeatPeriod)
-	defer ticker.Stop()
-	if err := s.sendDiscoveryRequest(); err != nil {
-		s.Warningf("Failed to send discovery: %v.", err)
-	}
-	for {
-		select {
-		case <-s.ctx.Done():
-			s.Debugf("closing")
-			return
-		case <-ticker.C:
-			err := s.sendDiscoveryRequest()
-			if err != nil {
-				s.Warningf("could not send discovery request: %v", trace.DebugReport(err))
-			}
-		}
-	}
-}
-=======
-//func (s *remoteSite) periodicSendDiscoveryRequests() {
-//	ticker := time.NewTicker(defaults.ReverseTunnelAgentHeartbeatPeriod)
-//	defer ticker.Stop()
-//	if err := s.sendDiscoveryRequest(); err != nil {
-//		s.Warningf("failed to send discovery: %v", err)
-//	}
-//	for {
-//		select {
-//		case <-s.ctx.Done():
-//			s.Debugf("closing")
-//			return
-//		case <-ticker.C:
-//			err := s.sendDiscoveryRequest()
-//			if err != nil {
-//				s.Warningf("could not send discovery request: %v", trace.DebugReport(err))
-//			}
-//		}
-//	}
-//}
->>>>>>> dfe19bfe
-
 // updateCertAuthorities updates local and remote cert authorities
 func (s *remoteSite) updateCertAuthorities() error {
 	// update main cluster cert authorities on the remote side
@@ -490,194 +448,6 @@
 	}
 }
 
-<<<<<<< HEAD
-func (s *remoteSite) isOnline(conn services.TunnelConnection) bool {
-	return services.TunnelConnectionStatus(s.clock, conn) == teleport.RemoteClusterStatusOnline
-}
-
-// findDisconnectedProxies finds proxies that do not have inbound reverse tunnel
-// connections
-func (s *remoteSite) findDisconnectedProxies() ([]services.Server, error) {
-	connInfo := s.copyConnInfo()
-	conns, err := s.localAccessPoint.GetTunnelConnections(s.domainName, services.SkipValidation())
-	if err != nil {
-		return nil, trace.Wrap(err)
-	}
-	connected := make(map[string]bool)
-	for _, conn := range conns {
-		if s.isOnline(conn) {
-			connected[conn.GetProxyName()] = true
-		}
-	}
-	proxies, err := s.localAccessPoint.GetProxies()
-	if err != nil {
-		return nil, trace.Wrap(err)
-	}
-	var missing []services.Server
-	for i := range proxies {
-		proxy := proxies[i]
-		// do not add this proxy to the list of disconnected proxies
-		if !connected[proxy.GetName()] && proxy.GetName() != connInfo.GetProxyName() {
-			missing = append(missing, proxy)
-		}
-	}
-	return missing, nil
-}
-
-// sendDiscovery requests sends special "Discovery requests"
-// back to the connected agent.
-// Discovery request consists of the proxies that are part
-// of the cluster, but did not receive the connection from the agent.
-// Agent will act on a discovery request attempting
-// to establish connection to the proxies that were not discovered.
-// See package documentation for more details.
-func (s *remoteSite) sendDiscoveryRequest() error {
-	disconnectedProxies, err := s.findDisconnectedProxies()
-	if err != nil {
-		return trace.Wrap(err)
-	}
-	if len(disconnectedProxies) == 0 {
-		return nil
-	}
-	clusterName, err := s.localAccessPoint.GetClusterName()
-	if err != nil {
-		return trace.Wrap(err)
-	}
-	connInfo := s.copyConnInfo()
-	s.Debugf("Proxy %q is going to request discovery for: %q.", connInfo.GetProxyName(), Proxies(disconnectedProxies))
-	req := discoveryRequest{
-		ClusterName: clusterName.GetClusterName(),
-		Proxies:     disconnectedProxies,
-	}
-	payload, err := marshalDiscoveryRequest(req)
-	if err != nil {
-		return trace.Wrap(err)
-	}
-	send := func() error {
-		remoteConn, err := s.nextConn()
-		if err != nil {
-			return trace.Wrap(err)
-		}
-		discoveryC, err := remoteConn.openDiscoveryChannel()
-		if err != nil {
-			return trace.Wrap(err)
-		}
-		_, err = discoveryC.SendRequest("discovery", false, payload)
-		if err != nil {
-			remoteConn.markInvalid(err)
-			s.Errorf("disconnecting cluster on %v, err: %v",
-				remoteConn.conn.RemoteAddr(),
-				err)
-			return trace.Wrap(err)
-		}
-		return nil
-	}
-
-	// loop over existing connections (reverse tunnels) and try to send discovery
-	// requests to the remote cluster
-	for i := 0; i < s.connectionCount(); i++ {
-		err := send()
-		if err != nil {
-			s.Warningf("%v", err)
-		}
-	}
-	return nil
-}
-=======
-//func (s *remoteSite) isOnline(conn services.TunnelConnection) bool {
-//	return services.TunnelConnectionStatus(s.clock, conn) == teleport.RemoteClusterStatusOnline
-//}
-
-//// findDisconnectedProxies finds proxies that do not have inbound reverse tunnel
-//// connections
-//func (s *remoteSite) findDisconnectedProxies() ([]services.Server, error) {
-//	connInfo := s.copyConnInfo()
-//	conns, err := s.localAccessPoint.GetTunnelConnections(s.domainName, services.SkipValidation())
-//	if err != nil {
-//		return nil, trace.Wrap(err)
-//	}
-//	connected := make(map[string]bool)
-//	for _, conn := range conns {
-//		if s.isOnline(conn) {
-//			connected[conn.GetProxyName()] = true
-//		}
-//	}
-//	proxies, err := s.localAccessPoint.GetProxies()
-//	if err != nil {
-//		return nil, trace.Wrap(err)
-//	}
-//	var missing []services.Server
-//	for i := range proxies {
-//		proxy := proxies[i]
-//		// do not add this proxy to the list of disconnected proxies
-//		if !connected[proxy.GetName()] && proxy.GetName() != connInfo.GetProxyName() {
-//			missing = append(missing, proxy)
-//		}
-//	}
-//	return missing, nil
-//}
-//
-//// sendDiscovery requests sends special "Discovery requests"
-//// back to the connected agent.
-//// Discovery request consists of the proxies that are part
-//// of the cluster, but did not receive the connection from the agent.
-//// Agent will act on a discovery request attempting
-//// to establish connection to the proxies that were not discovered.
-//// See package documentation for more details.
-//func (s *remoteSite) sendDiscoveryRequest() error {
-//	disconnectedProxies, err := s.findDisconnectedProxies()
-//	if err != nil {
-//		return trace.Wrap(err)
-//	}
-//	if len(disconnectedProxies) == 0 {
-//		return nil
-//	}
-//	clusterName, err := s.localAccessPoint.GetDomainName()
-//	if err != nil {
-//		return trace.Wrap(err)
-//	}
-//	connInfo := s.copyConnInfo()
-//	s.Debugf("proxy %q is going to request discovery for: %q", connInfo.GetProxyName(), Proxies(disconnectedProxies))
-//	req := discoveryRequest{
-//		ClusterName: clusterName,
-//		Proxies:     disconnectedProxies,
-//	}
-//	payload, err := marshalDiscoveryRequest(req)
-//	if err != nil {
-//		return trace.Wrap(err)
-//	}
-//	send := func() error {
-//		remoteConn, err := s.nextConn()
-//		if err != nil {
-//			return trace.Wrap(err)
-//		}
-//		discoveryC, err := remoteConn.openDiscoveryChannel()
-//		if err != nil {
-//			return trace.Wrap(err)
-//		}
-//		_, err = discoveryC.SendRequest("discovery", false, payload)
-//		if err != nil {
-//			remoteConn.markInvalid(err)
-//			s.Errorf("disconnecting cluster on %v, err: %v",
-//				remoteConn.conn.RemoteAddr(),
-//				err)
-//			return trace.Wrap(err)
-//		}
-//		return nil
-//	}
-//
-//	// loop over existing connections (reverse tunnels) and try to send discovery
-//	// requests to the remote cluster
-//	for i := 0; i < s.connectionCount(); i++ {
-//		err := send()
-//		if err != nil {
-//			s.Warningf("%v", err)
-//		}
-//	}
-//	return nil
-//}
->>>>>>> dfe19bfe
-
 // dialAccessPoint establishes a connection from the proxy (reverse tunnel server)
 // back into the client using previously established tunnel.
 func (s *remoteSite) dialAccessPoint(network, addr string) (net.Conn, error) {
