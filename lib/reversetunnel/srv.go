--- conflicted
+++ resolved
@@ -504,9 +504,7 @@
 		nch.Reject(ssh.ConnectionFailed, msg)
 		return
 	}
-<<<<<<< HEAD
 	s.Debugf("New tunnel from %v.", sconn.RemoteAddr())
-=======
 
 	val, ok := sconn.Permissions.Extensions["role"]
 	if !ok {
@@ -586,7 +584,6 @@
 
 func (s *server) handleNewSite(conn net.Conn, sconn *ssh.ServerConn, nch ssh.NewChannel) {
 	s.Debugf("new tunnel from %s", sconn.RemoteAddr())
->>>>>>> dfe19bfe
 	if sconn.Permissions.Extensions[extCertType] != extCertTypeHost {
 		s.Error(trace.BadParameter("can't retrieve certificate type in certType"))
 		return
@@ -697,26 +694,6 @@
 				"role":       cert.Extensions["x-teleport-role"],
 			},
 		}, nil
-<<<<<<< HEAD
-	case ssh.UserCert:
-		certChecker := utils.CertChecker{
-			CertChecker: ssh.CertChecker{
-				IsUserAuthority: s.isUserAuthority,
-			},
-		}
-		_, err := certChecker.Authenticate(conn, key)
-		if err != nil {
-			logger.Warningf("Failed to authenticate user, err: %v.", err)
-			return nil, err
-		}
-
-		return &ssh.Permissions{
-			Extensions: map[string]string{
-				extHost:     conn.User(),
-				extCertType: extCertTypeUser,
-			},
-		}, nil
-=======
 	//case ssh.UserCert:
 	//	_, err := s.userCertChecker.Authenticate(conn, key)
 	//	if err != nil {
@@ -735,7 +712,6 @@
 	//			extCertType: extCertTypeUser,
 	//		},
 	//	}, nil
->>>>>>> dfe19bfe
 	default:
 		return nil, trace.BadParameter("unsupported cert type: %v", cert.CertType)
 	}
@@ -895,70 +871,6 @@
 	return trace.NotFound("cluster %q is not found", domainName)
 }
 
-<<<<<<< HEAD
-type remoteConn struct {
-	sshConn       ssh.Conn
-	conn          net.Conn
-	invalid       int32
-	log           *log.Entry
-	discoveryC    ssh.Channel
-	discoveryErr  error
-	closed        int32
-	lastHeartbeat int64
-}
-
-func (rc *remoteConn) openDiscoveryChannel() (ssh.Channel, error) {
-	if rc.discoveryC != nil {
-		return rc.discoveryC, nil
-	}
-	if rc.discoveryErr != nil {
-		return nil, trace.Wrap(rc.discoveryErr)
-	}
-	discoveryC, _, err := rc.sshConn.OpenChannel(chanDiscovery, nil)
-	if err != nil {
-		rc.discoveryErr = err
-		return nil, trace.Wrap(err)
-	}
-	rc.discoveryC = discoveryC
-	return rc.discoveryC, nil
-}
-
-func (rc *remoteConn) String() string {
-	return fmt.Sprintf("remoteConn(remoteAddr=%v)", rc.conn.RemoteAddr())
-}
-
-func (rc *remoteConn) Close() error {
-	if !atomic.CompareAndSwapInt32(&rc.closed, 0, 1) {
-		// already closed
-		return nil
-	}
-	if rc.discoveryC != nil {
-		rc.discoveryC.Close()
-		rc.discoveryC = nil
-	}
-	return rc.sshConn.Close()
-}
-
-func (rc *remoteConn) markInvalid(err error) {
-	atomic.StoreInt32(&rc.invalid, 1)
-}
-
-func (rc *remoteConn) isInvalid() bool {
-	return atomic.LoadInt32(&rc.invalid) == 1
-}
-
-func (rc *remoteConn) setLastHeartbeat(tm time.Time) {
-	atomic.StoreInt64(&rc.lastHeartbeat, tm.UnixNano())
-}
-
-// isReady returns true when connection is ready to be tried,
-// it returns true when connection has received the first heartbeat
-func (rc *remoteConn) isReady() bool {
-	return atomic.LoadInt64(&rc.lastHeartbeat) != 0
-}
-
-=======
->>>>>>> dfe19bfe
 // newRemoteSite helper creates and initializes 'remoteSite' instance
 func newRemoteSite(srv *server, domainName string) (*remoteSite, error) {
 	connInfo, err := services.NewTunnelConnection(
